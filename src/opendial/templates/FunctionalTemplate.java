<<<<<<< HEAD
// =================================================================                                                                   
// Copyright (C) 2011-2015 Pierre Lison (plison@ifi.uio.no)

// Permission is hereby granted, free of charge, to any person 
// obtaining a copy of this software and associated documentation 
// files (the "Software"), to deal in the Software without restriction, 
// including without limitation the rights to use, copy, modify, merge, 
// publish, distribute, sublicense, and/or sell copies of the Software, 
// and to permit persons to whom the Software is furnished to do so, 
// subject to the following conditions:

// The above copyright notice and this permission notice shall be 
// included in all copies or substantial portions of the Software.

// THE SOFTWARE IS PROVIDED "AS IS", WITHOUT WARRANTY OF ANY KIND, 
// EXPRESS OR IMPLIED, INCLUDING BUT NOT LIMITED TO THE WARRANTIES OF
// MERCHANTABILITY, FITNESS FOR A PARTICULAR PURPOSE AND NONINFRINGEMENT. 
// IN NO EVENT SHALL THE AUTHORS OR COPYRIGHT HOLDERS BE LIABLE FOR ANY 
// CLAIM, DAMAGES OR OTHER LIABILITY, WHETHER IN AN ACTION OF CONTRACT, 
// TORT OR OTHERWISE, ARISING FROM, OUT OF OR IN CONNECTION WITH THE 
// SOFTWARE OR THE USE OR OTHER DEALINGS IN THE SOFTWARE.
// =================================================================                                                                   

package opendial.templates;
 
import java.util.ArrayList;
import java.util.Collections;
import java.util.HashSet;
import java.util.LinkedList;
import java.util.List;
import java.util.Set;
import java.util.stream.Collectors;

import opendial.Settings;
import opendial.Settings.CustomFunction;
import opendial.bn.values.Value;
import opendial.bn.values.ValueFactory;
import opendial.datastructs.Assignment;

public class FunctionalTemplate implements Template {

	final CustomFunction function;

	final List<Template> parameters = new ArrayList<Template>();

	final Set<String> slots = new HashSet<String>();

	/**
	 * Creates a new string template.
	 * 
	 * @param string the string object
	 */
	protected FunctionalTemplate(String string) {
		string = string.trim();
		String funcName = string.substring(0, string.indexOf('('));
		function = Settings.getFunction(funcName);
		StringBuilder curParam = new StringBuilder();
		int openParams = 0;
		for (int i = funcName.length() + 1; i < string.length() - 1; i++) {
			char c = string.charAt(i);
			if (c == '(') {
				openParams++;
			}
			else if (c == ')') {
				openParams--;
			}
			else if (openParams == 0 && c == ',') {
				Template param = Template.create(curParam.toString());
				parameters.add(param);
				slots.addAll(param.getSlots());
				curParam = new StringBuilder();
				continue;
			}
			curParam.append(c);
		}
		Template param = Template.create(curParam.toString());
		parameters.add(param);
		slots.addAll(param.getSlots());
	}

	@Override
	public Set<String> getSlots() {
		return slots;
	}

	@Override
	public boolean isUnderspecified() {
		return !slots.isEmpty();
	}

	@Override
	public MatchResult match(String str) {
		if (isUnderspecified()) {
			StringTemplate st = new StringTemplate(fillSlots(new Assignment()));
			return st.match(str);
		}
		return new MatchResult(false);
	}

	@Override
	public List<MatchResult> find(String str, int maxResults) {
		if (isUnderspecified()) {
			StringTemplate st = new StringTemplate(fillSlots(new Assignment()));
			return st.find(str, maxResults);
		}
		return Collections.emptyList();
	}

	@Override
	public boolean isFilledBy(Assignment input) {
		return input.containsVars(slots);
	}

	@Override
	public String fillSlots(Assignment fillers) {
		return getValue(fillers).toString();
	}

	public Value getValue(Assignment fillers) {
		List<String> filledParams = new LinkedList<String>();
		for (Template t : parameters) {
			if (t.isFilledBy(fillers)){
				filledParams.add(t.fillSlots(fillers));
			}
			else {
				return ValueFactory.none();
			}
		}
		return function.apply(filledParams);
	}

	@Override
	public int hashCode() {
		return Math.abs(function.hashCode() + parameters.hashCode());
	}

	@Override
	public String toString() {
		StringBuilder builder = new StringBuilder();
		builder.append(function.getName() + "(");
		String paramsStr = parameters.stream().map(p -> p.toString())
				.collect(Collectors.joining(","));
		builder.append(paramsStr + ")");
		return builder.toString();
	}

	@Override
	public boolean equals(Object o) {
		if (o instanceof FunctionalTemplate) {
			return o.toString().equals(toString());
		}
		return false;
	}

	public CustomFunction getFunction() {
		return function;
	}

}
=======
// =================================================================                                                                   
// Copyright (C) 2011-2015 Pierre Lison (plison@ifi.uio.no)

// Permission is hereby granted, free of charge, to any person 
// obtaining a copy of this software and associated documentation 
// files (the "Software"), to deal in the Software without restriction, 
// including without limitation the rights to use, copy, modify, merge, 
// publish, distribute, sublicense, and/or sell copies of the Software, 
// and to permit persons to whom the Software is furnished to do so, 
// subject to the following conditions:

// The above copyright notice and this permission notice shall be 
// included in all copies or substantial portions of the Software.

// THE SOFTWARE IS PROVIDED "AS IS", WITHOUT WARRANTY OF ANY KIND, 
// EXPRESS OR IMPLIED, INCLUDING BUT NOT LIMITED TO THE WARRANTIES OF
// MERCHANTABILITY, FITNESS FOR A PARTICULAR PURPOSE AND NONINFRINGEMENT. 
// IN NO EVENT SHALL THE AUTHORS OR COPYRIGHT HOLDERS BE LIABLE FOR ANY 
// CLAIM, DAMAGES OR OTHER LIABILITY, WHETHER IN AN ACTION OF CONTRACT, 
// TORT OR OTHERWISE, ARISING FROM, OUT OF OR IN CONNECTION WITH THE 
// SOFTWARE OR THE USE OR OTHER DEALINGS IN THE SOFTWARE.
// =================================================================                                                                   

package opendial.templates;

import java.util.ArrayList;
import java.util.Collections;
import java.util.HashSet;
import java.util.List;
import java.util.Set;
import java.util.stream.Collectors;

import opendial.bn.values.ValueFactory;
import opendial.Settings;
import opendial.Settings.CustomFunction;
import opendial.bn.values.Value;
import opendial.datastructs.Assignment;

public class FunctionalTemplate implements Template {

	final CustomFunction function;

	final List<Template> parameters = new ArrayList<Template>();

	final Set<String> slots = new HashSet<String>();

	/**
	 * Creates a new string template.
	 * 
	 * @param string the string object
	 */
	protected FunctionalTemplate(String string) {
		string = string.trim();
		String funcName = string.substring(0, string.indexOf('('));
		function = Settings.getFunction(funcName);
		StringBuilder curParam = new StringBuilder();
		int openParams = 0;
		for (int i = funcName.length() + 1; i < string.length() - 1; i++) {
			char c = string.charAt(i);
			if (c == '(') {
				openParams++;
			}
			else if (c == ')') {
				openParams--;
			}
			else if (openParams == 0 && c == ',') {
				Template param = Template.create(curParam.toString());
				parameters.add(param);
				slots.addAll(param.getSlots());
				curParam = new StringBuilder();
				continue;
			}
			curParam.append(c);
		}
		Template param = Template.create(curParam.toString());
		parameters.add(param);
		slots.addAll(param.getSlots());
	}

	@Override
	public Set<String> getSlots() {
		return slots;
	}

	@Override
	public boolean isUnderspecified() {
		return !slots.isEmpty();
	}

	@Override
	public MatchResult match(String str) {
		if (isUnderspecified()) {
			StringTemplate st = new StringTemplate(fillSlots(new Assignment()));
			return st.match(str);
		}
		return new MatchResult(false);
	}

	@Override
	public List<MatchResult> find(String str, int maxResults) {
		if (isUnderspecified()) {
			StringTemplate st = new StringTemplate(fillSlots(new Assignment()));
			return st.find(str, maxResults);
		}
		return Collections.emptyList();
	}

	@Override
	public boolean isFilledBy(Assignment input) {
		return input.containsVars(slots);
	}

	@Override
	public String fillSlots(Assignment fillers) {
		return getValue(fillers).toString();
	}


	public Value getValue(Assignment fillers) {
		List<String> filledParams = new ArrayList<String>();
		for (Template t : parameters) {
			if (t.isFilledBy(fillers)){
				filledParams.add(t.fillSlots(fillers));
			}
			else {
				return ValueFactory.none();
			}
		}
		return function.apply(filledParams);
	}

	@Override
	public int hashCode() {
		return Math.abs(function.hashCode() + parameters.hashCode());
	}

	@Override
	public String toString() {
		StringBuilder builder = new StringBuilder();
		builder.append(function.getName() + "(");
		String paramsStr = parameters.stream().map(p -> p.toString())
				.collect(Collectors.joining(","));
		builder.append(paramsStr + ")");
		return builder.toString();
	}

	@Override
	public boolean equals(Object o) {
		if (o instanceof FunctionalTemplate) {
			return o.toString().equals(toString());
		}
		return false;
	}

	public CustomFunction getFunction() {
		return function;
	}

}
>>>>>>> 0956f427
<|MERGE_RESOLUTION|>--- conflicted
+++ resolved
@@ -1,321 +1,159 @@
-<<<<<<< HEAD
-// =================================================================                                                                   
-// Copyright (C) 2011-2015 Pierre Lison (plison@ifi.uio.no)
-
-// Permission is hereby granted, free of charge, to any person 
-// obtaining a copy of this software and associated documentation 
-// files (the "Software"), to deal in the Software without restriction, 
-// including without limitation the rights to use, copy, modify, merge, 
-// publish, distribute, sublicense, and/or sell copies of the Software, 
-// and to permit persons to whom the Software is furnished to do so, 
-// subject to the following conditions:
-
-// The above copyright notice and this permission notice shall be 
-// included in all copies or substantial portions of the Software.
-
-// THE SOFTWARE IS PROVIDED "AS IS", WITHOUT WARRANTY OF ANY KIND, 
-// EXPRESS OR IMPLIED, INCLUDING BUT NOT LIMITED TO THE WARRANTIES OF
-// MERCHANTABILITY, FITNESS FOR A PARTICULAR PURPOSE AND NONINFRINGEMENT. 
-// IN NO EVENT SHALL THE AUTHORS OR COPYRIGHT HOLDERS BE LIABLE FOR ANY 
-// CLAIM, DAMAGES OR OTHER LIABILITY, WHETHER IN AN ACTION OF CONTRACT, 
-// TORT OR OTHERWISE, ARISING FROM, OUT OF OR IN CONNECTION WITH THE 
-// SOFTWARE OR THE USE OR OTHER DEALINGS IN THE SOFTWARE.
-// =================================================================                                                                   
-
-package opendial.templates;
- 
-import java.util.ArrayList;
-import java.util.Collections;
-import java.util.HashSet;
-import java.util.LinkedList;
-import java.util.List;
-import java.util.Set;
-import java.util.stream.Collectors;
-
-import opendial.Settings;
-import opendial.Settings.CustomFunction;
-import opendial.bn.values.Value;
-import opendial.bn.values.ValueFactory;
-import opendial.datastructs.Assignment;
-
-public class FunctionalTemplate implements Template {
-
-	final CustomFunction function;
-
-	final List<Template> parameters = new ArrayList<Template>();
-
-	final Set<String> slots = new HashSet<String>();
-
-	/**
-	 * Creates a new string template.
-	 * 
-	 * @param string the string object
-	 */
-	protected FunctionalTemplate(String string) {
-		string = string.trim();
-		String funcName = string.substring(0, string.indexOf('('));
-		function = Settings.getFunction(funcName);
-		StringBuilder curParam = new StringBuilder();
-		int openParams = 0;
-		for (int i = funcName.length() + 1; i < string.length() - 1; i++) {
-			char c = string.charAt(i);
-			if (c == '(') {
-				openParams++;
-			}
-			else if (c == ')') {
-				openParams--;
-			}
-			else if (openParams == 0 && c == ',') {
-				Template param = Template.create(curParam.toString());
-				parameters.add(param);
-				slots.addAll(param.getSlots());
-				curParam = new StringBuilder();
-				continue;
-			}
-			curParam.append(c);
-		}
-		Template param = Template.create(curParam.toString());
-		parameters.add(param);
-		slots.addAll(param.getSlots());
-	}
-
-	@Override
-	public Set<String> getSlots() {
-		return slots;
-	}
-
-	@Override
-	public boolean isUnderspecified() {
-		return !slots.isEmpty();
-	}
-
-	@Override
-	public MatchResult match(String str) {
-		if (isUnderspecified()) {
-			StringTemplate st = new StringTemplate(fillSlots(new Assignment()));
-			return st.match(str);
-		}
-		return new MatchResult(false);
-	}
-
-	@Override
-	public List<MatchResult> find(String str, int maxResults) {
-		if (isUnderspecified()) {
-			StringTemplate st = new StringTemplate(fillSlots(new Assignment()));
-			return st.find(str, maxResults);
-		}
-		return Collections.emptyList();
-	}
-
-	@Override
-	public boolean isFilledBy(Assignment input) {
-		return input.containsVars(slots);
-	}
-
-	@Override
-	public String fillSlots(Assignment fillers) {
-		return getValue(fillers).toString();
-	}
-
-	public Value getValue(Assignment fillers) {
-		List<String> filledParams = new LinkedList<String>();
-		for (Template t : parameters) {
-			if (t.isFilledBy(fillers)){
-				filledParams.add(t.fillSlots(fillers));
-			}
-			else {
-				return ValueFactory.none();
-			}
-		}
-		return function.apply(filledParams);
-	}
-
-	@Override
-	public int hashCode() {
-		return Math.abs(function.hashCode() + parameters.hashCode());
-	}
-
-	@Override
-	public String toString() {
-		StringBuilder builder = new StringBuilder();
-		builder.append(function.getName() + "(");
-		String paramsStr = parameters.stream().map(p -> p.toString())
-				.collect(Collectors.joining(","));
-		builder.append(paramsStr + ")");
-		return builder.toString();
-	}
-
-	@Override
-	public boolean equals(Object o) {
-		if (o instanceof FunctionalTemplate) {
-			return o.toString().equals(toString());
-		}
-		return false;
-	}
-
-	public CustomFunction getFunction() {
-		return function;
-	}
-
-}
-=======
-// =================================================================                                                                   
-// Copyright (C) 2011-2015 Pierre Lison (plison@ifi.uio.no)
-
-// Permission is hereby granted, free of charge, to any person 
-// obtaining a copy of this software and associated documentation 
-// files (the "Software"), to deal in the Software without restriction, 
-// including without limitation the rights to use, copy, modify, merge, 
-// publish, distribute, sublicense, and/or sell copies of the Software, 
-// and to permit persons to whom the Software is furnished to do so, 
-// subject to the following conditions:
-
-// The above copyright notice and this permission notice shall be 
-// included in all copies or substantial portions of the Software.
-
-// THE SOFTWARE IS PROVIDED "AS IS", WITHOUT WARRANTY OF ANY KIND, 
-// EXPRESS OR IMPLIED, INCLUDING BUT NOT LIMITED TO THE WARRANTIES OF
-// MERCHANTABILITY, FITNESS FOR A PARTICULAR PURPOSE AND NONINFRINGEMENT. 
-// IN NO EVENT SHALL THE AUTHORS OR COPYRIGHT HOLDERS BE LIABLE FOR ANY 
-// CLAIM, DAMAGES OR OTHER LIABILITY, WHETHER IN AN ACTION OF CONTRACT, 
-// TORT OR OTHERWISE, ARISING FROM, OUT OF OR IN CONNECTION WITH THE 
-// SOFTWARE OR THE USE OR OTHER DEALINGS IN THE SOFTWARE.
-// =================================================================                                                                   
-
-package opendial.templates;
-
-import java.util.ArrayList;
-import java.util.Collections;
-import java.util.HashSet;
-import java.util.List;
-import java.util.Set;
-import java.util.stream.Collectors;
-
-import opendial.bn.values.ValueFactory;
-import opendial.Settings;
-import opendial.Settings.CustomFunction;
-import opendial.bn.values.Value;
-import opendial.datastructs.Assignment;
-
-public class FunctionalTemplate implements Template {
-
-	final CustomFunction function;
-
-	final List<Template> parameters = new ArrayList<Template>();
-
-	final Set<String> slots = new HashSet<String>();
-
-	/**
-	 * Creates a new string template.
-	 * 
-	 * @param string the string object
-	 */
-	protected FunctionalTemplate(String string) {
-		string = string.trim();
-		String funcName = string.substring(0, string.indexOf('('));
-		function = Settings.getFunction(funcName);
-		StringBuilder curParam = new StringBuilder();
-		int openParams = 0;
-		for (int i = funcName.length() + 1; i < string.length() - 1; i++) {
-			char c = string.charAt(i);
-			if (c == '(') {
-				openParams++;
-			}
-			else if (c == ')') {
-				openParams--;
-			}
-			else if (openParams == 0 && c == ',') {
-				Template param = Template.create(curParam.toString());
-				parameters.add(param);
-				slots.addAll(param.getSlots());
-				curParam = new StringBuilder();
-				continue;
-			}
-			curParam.append(c);
-		}
-		Template param = Template.create(curParam.toString());
-		parameters.add(param);
-		slots.addAll(param.getSlots());
-	}
-
-	@Override
-	public Set<String> getSlots() {
-		return slots;
-	}
-
-	@Override
-	public boolean isUnderspecified() {
-		return !slots.isEmpty();
-	}
-
-	@Override
-	public MatchResult match(String str) {
-		if (isUnderspecified()) {
-			StringTemplate st = new StringTemplate(fillSlots(new Assignment()));
-			return st.match(str);
-		}
-		return new MatchResult(false);
-	}
-
-	@Override
-	public List<MatchResult> find(String str, int maxResults) {
-		if (isUnderspecified()) {
-			StringTemplate st = new StringTemplate(fillSlots(new Assignment()));
-			return st.find(str, maxResults);
-		}
-		return Collections.emptyList();
-	}
-
-	@Override
-	public boolean isFilledBy(Assignment input) {
-		return input.containsVars(slots);
-	}
-
-	@Override
-	public String fillSlots(Assignment fillers) {
-		return getValue(fillers).toString();
-	}
-
-
-	public Value getValue(Assignment fillers) {
-		List<String> filledParams = new ArrayList<String>();
-		for (Template t : parameters) {
-			if (t.isFilledBy(fillers)){
-				filledParams.add(t.fillSlots(fillers));
-			}
-			else {
-				return ValueFactory.none();
-			}
-		}
-		return function.apply(filledParams);
-	}
-
-	@Override
-	public int hashCode() {
-		return Math.abs(function.hashCode() + parameters.hashCode());
-	}
-
-	@Override
-	public String toString() {
-		StringBuilder builder = new StringBuilder();
-		builder.append(function.getName() + "(");
-		String paramsStr = parameters.stream().map(p -> p.toString())
-				.collect(Collectors.joining(","));
-		builder.append(paramsStr + ")");
-		return builder.toString();
-	}
-
-	@Override
-	public boolean equals(Object o) {
-		if (o instanceof FunctionalTemplate) {
-			return o.toString().equals(toString());
-		}
-		return false;
-	}
-
-	public CustomFunction getFunction() {
-		return function;
-	}
-
-}
->>>>>>> 0956f427
+// =================================================================                                                                   
+// Copyright (C) 2011-2015 Pierre Lison (plison@ifi.uio.no)
+
+// Permission is hereby granted, free of charge, to any person 
+// obtaining a copy of this software and associated documentation 
+// files (the "Software"), to deal in the Software without restriction, 
+// including without limitation the rights to use, copy, modify, merge, 
+// publish, distribute, sublicense, and/or sell copies of the Software, 
+// and to permit persons to whom the Software is furnished to do so, 
+// subject to the following conditions:
+
+// The above copyright notice and this permission notice shall be 
+// included in all copies or substantial portions of the Software.
+
+// THE SOFTWARE IS PROVIDED "AS IS", WITHOUT WARRANTY OF ANY KIND, 
+// EXPRESS OR IMPLIED, INCLUDING BUT NOT LIMITED TO THE WARRANTIES OF
+// MERCHANTABILITY, FITNESS FOR A PARTICULAR PURPOSE AND NONINFRINGEMENT. 
+// IN NO EVENT SHALL THE AUTHORS OR COPYRIGHT HOLDERS BE LIABLE FOR ANY 
+// CLAIM, DAMAGES OR OTHER LIABILITY, WHETHER IN AN ACTION OF CONTRACT, 
+// TORT OR OTHERWISE, ARISING FROM, OUT OF OR IN CONNECTION WITH THE 
+// SOFTWARE OR THE USE OR OTHER DEALINGS IN THE SOFTWARE.
+// =================================================================                                                                   
+
+package opendial.templates;
+
+import java.util.ArrayList;
+import java.util.Collections;
+import java.util.HashSet;
+import java.util.LinkedList;
+import java.util.List;
+import java.util.Set;
+import java.util.stream.Collectors;
+
+import opendial.Settings;
+import opendial.Settings.CustomFunction;
+import opendial.bn.values.Value;
+import opendial.bn.values.ValueFactory;
+import opendial.datastructs.Assignment;
+
+public class FunctionalTemplate implements Template {
+
+	final CustomFunction function;
+
+	final List<Template> parameters = new ArrayList<Template>();
+
+	final Set<String> slots = new HashSet<String>();
+
+	/**
+	 * Creates a new string template.
+	 * 
+	 * @param string the string object
+	 */
+	protected FunctionalTemplate(String string) {
+		string = string.trim();
+		String funcName = string.substring(0, string.indexOf('('));
+		function = Settings.getFunction(funcName);
+		StringBuilder curParam = new StringBuilder();
+		int openParams = 0;
+		for (int i = funcName.length() + 1; i < string.length() - 1; i++) {
+			char c = string.charAt(i);
+			if (c == '(') {
+				openParams++;
+			}
+			else if (c == ')') {
+				openParams--;
+			}
+			else if (openParams == 0 && c == ',') {
+				Template param = Template.create(curParam.toString());
+				parameters.add(param);
+				slots.addAll(param.getSlots());
+				curParam = new StringBuilder();
+				continue;
+			}
+			curParam.append(c);
+		}
+		Template param = Template.create(curParam.toString());
+		parameters.add(param);
+		slots.addAll(param.getSlots());
+	}
+
+	@Override
+	public Set<String> getSlots() {
+		return slots;
+	}
+
+	@Override
+	public boolean isUnderspecified() {
+		return !slots.isEmpty();
+	}
+
+	@Override
+	public MatchResult match(String str) {
+		if (isUnderspecified()) {
+			StringTemplate st = new StringTemplate(fillSlots(new Assignment()));
+			return st.match(str);
+		}
+		return new MatchResult(false);
+	}
+
+	@Override
+	public List<MatchResult> find(String str, int maxResults) {
+		if (isUnderspecified()) {
+			StringTemplate st = new StringTemplate(fillSlots(new Assignment()));
+			return st.find(str, maxResults);
+		}
+		return Collections.emptyList();
+	}
+
+	@Override
+	public boolean isFilledBy(Assignment input) {
+		return input.containsVars(slots);
+	}
+
+	@Override
+	public String fillSlots(Assignment fillers) {
+		return getValue(fillers).toString();
+	}
+
+	public Value getValue(Assignment fillers) {
+		List<String> filledParams = new LinkedList<String>();
+		for (Template t : parameters) {
+			if (t.isFilledBy(fillers)){
+				filledParams.add(t.fillSlots(fillers));
+			}
+			else {
+				return ValueFactory.none();
+			}
+		}
+		return function.apply(filledParams);
+	}
+
+	@Override
+	public int hashCode() {
+		return Math.abs(function.hashCode() + parameters.hashCode());
+	}
+
+	@Override
+	public String toString() {
+		StringBuilder builder = new StringBuilder();
+		builder.append(function.getName() + "(");
+		String paramsStr = parameters.stream().map(p -> p.toString())
+				.collect(Collectors.joining(","));
+		builder.append(paramsStr + ")");
+		return builder.toString();
+	}
+
+	@Override
+	public boolean equals(Object o) {
+		if (o instanceof FunctionalTemplate) {
+			return o.toString().equals(toString());
+		}
+		return false;
+	}
+
+	public CustomFunction getFunction() {
+		return function;
+	}
+
+}